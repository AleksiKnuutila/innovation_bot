--- conflicted
+++ resolved
@@ -18,11 +18,9 @@
 #Disable Warning IDE0054 'Inherited code with assignments (60) this suppresses: Use compound assignment x += 5 vs x = x + 5
 #Disable Warning BC40000 'VB compatibility
 
-<<<<<<< HEAD
 Friend Class showArray
-=======
 #Const VERBOSE = True ' FK adding debugging Frame work via c compiler like if defs should be DEBUG but not sure about interference
->>>>>>> f74c9b04
+
 
     Inherits System.Windows.Forms.Form
 
